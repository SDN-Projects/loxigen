import errno
import os
import re
import subprocess
import time

import loxi_globals
from generic_utils import memoize
import loxi_utils.loxi_utils as loxi_utils

def erase_type_annotation(class_name):
    m=re.match(r'(.*)<.*>', class_name)
    if m:
        return m.group(1)
    else:
        return class_name

def name_c_to_camel(name):
    """ 'of_stats_reply' -> 'ofStatsReply' """
    name = re.sub(r'^_','', name)
    tokens = name.split('_')
    for i in range(1, len(tokens)):
            tokens[i] = tokens[i].title()
    return "".join(tokens)

def name_c_to_caps_camel(name):
    """ 'of_stats_reply' to 'OFStatsReply' """
    camel = name_c_to_camel(name.title())
    if camel.startswith('Ofp'):
        return camel.replace('Ofp','OF',1)
    elif camel.startswith('Of'):
        return camel.replace('Of','OF',1)
    else:
        return camel

java_primitive_types = set("boolean byte char short int long".split(" "))

### info table about java primitive types, for casting literals in the source code
# { name : (signed?, length_in_bits) }
java_primitives_info = {
        'boolean' : (False, 8, False),
        'byte' : (True, 8, True),
        'char' : (False, 16, True),
        'short' : (True, 16, True),
        'int' : (True, 32, False),
        'long' : (True, 64, False),
}

def format_primitive_literal(t, value):
    """ Format a primitive numeric literal for inclusion in the
        java source code. Takes care of casting the literal
        appropriately for correct representation despite Java's
        signed-craziness
    """
    signed, bits, cast_needed = java_primitives_info[t]
    max = (1 << bits)-1
    if value > max:
        raise Exception("Value %d to large for type %s" % (value, t))

    if signed:
        max_pos = (1 << (bits-1)) - 1

        if  value > max_pos:
            if t == "long":
                return str((1 << bits) - value)
            else:
                return "(%s) 0x%x" % (t, value)
    return "%s0x%x%s" % ("(%s) " % t if cast_needed else "", value, "L" if t=="long" else "")


ANY = 0xFFFFFFFFFFFFFFFF

class VersionOp:
    def __init__(self, version=ANY, read=None, write=None, default=None, funnel=None):
        self.version = version
        self.read = read
        self.write = write
        self.default = default
        self.funnel = funnel

    def __str__(self):
        return "[Version: %d, Read: '%s', Write: '%s', Default: '%s', Funnel: '%s' ]" % (self.version, self.read, self.write, self.default, self.funnel )

### FIXME: This class should really be cleaned up
class JType(object):
    """ Wrapper class to hold C to Java type conversion information. JTypes can have a 'public'
        and or 'private' java type associated with them and can define how those types can be
        read from and written to ChannelBuffers.

    """
    def __init__(self, pub_type, priv_type=None):
        self.pub_type = pub_type    # the type we expose externally, e.g. 'U8'
        if priv_type is None:
            priv_type = pub_type
        self.priv_type = priv_type  # the internal storage type
        self.ops = {}

    def set_priv_type(self, priv_type):
        self.priv_type = priv_type
        return self

    def op(self, version=ANY, read=None, write=None, default=None, funnel=None, pub_type=ANY):
        """
        define operations to be performed for reading and writing this type
        (when read_op, write_op is called). The operations 'read' and 'write'
        can either be strings ($name, and $version and $length will be replaced),
        or callables (name, version and length) will be passed.

        @param version int      OF version to define operation for, or ANY for all
        @param pub_type boolean whether to define operations for the public type (True), the
                                private type(False) or both (ALL)
        @param read read expression (either string or callable)s
        @param write write expression (either string or callable)
        """

        pub_types = [ pub_type ] if pub_type is not ANY else [ False, True ]
        for pub_type in pub_types:
            self.ops[(version, pub_type)] = VersionOp(version, read, write, default, funnel)
        return self

    def format_value(self, value, pub_type=True):
        # Format a constant value of this type, for inclusion in the java source code
        # For primitive types, takes care of casting the value appropriately, to
        # cope with java's signedness limitation
        t = self.pub_type if pub_type else self.priv_type
        if t in java_primitive_types:
            return format_primitive_literal(t, value)
        else:
            return value

    @property
    def public_type(self):
        """ return the public type """
        return self.pub_type

    def priv(self):
        """ return the public type """
        return self.priv_type

    def has_priv(self):
        """ Is the private type different from the public one?"""
        return self.pub_type != self.priv_type

    def get_op(self, op_type, version, pub_type, default_value, arguments):
        ver = ANY if version is None else version.int_version

        if not "version" in arguments:
            arguments["version"] = version.dotless_version

        def lookup(ver, pub_type):
            if (ver, pub_type) in self.ops:
                return getattr(self.ops[(ver, pub_type)], op_type)
            else:
                return None

        _op = lookup(ver, pub_type) or lookup(ANY, pub_type) or default_value
        if callable(_op):
            return _op(**arguments)
        else:
            return reduce(lambda a,repl: a.replace("$%s" % repl[0], str(repl[1])),  arguments.items(), _op)

    def read_op(self, version=None, length=None, pub_type=True):
        """ return a Java stanza that reads a value of this JType from ChannelBuffer bb.
        @param version int - OF wire version to generate expression for
        @param pub_type boolean use this JTypes 'public' (True), or private (False) representation
        @param length string, for operations that need it (e.g., read a list of unknown length)
               Java expression evaluating to the byte length to be read. Defaults to the remainig
               length of the message.
        @return string containing generated Java expression.
        """
        if length is None:
             # assumes that
             # (1) length of the message has been read to 'length'
             # (2) readerIndex at the start of the message has been stored in 'start'
            length = "length - (bb.readerIndex() - start)"

        return self.get_op("read", version, pub_type,
            default_value='ChannelUtilsVer$version.read%s(bb)' % self.pub_type,
            arguments=dict(length=length)
            )

    def write_op(self, version=None, name=None, pub_type=True):
        """ return a Java stanza that writes a value of this JType contained in Java expression
        'name' to ChannelBuffer bb.
        @param name string containing Java expression that evaluations to the value to be written
        @param version int - OF wire version to generate expression for
        @param pub_type boolean use this JTypes 'public' (True), or private (False) representation
        @return string containing generated Java expression.
        """

        return self.get_op("write", version, pub_type,
            default_value='ChannelUtilsVer$version.write%s(bb, $name)' % self.pub_type,
            arguments=dict(name=name)
            )


    def default_op(self, version=None, pub_type=True):
        """ return a Java stanza that returns a default value of this JType.
        @param version JavaOFVersion
        @return string containing generated Java expression.
        """
        return self.get_op("default", version, pub_type,
            arguments = dict(),
            default_value = self.format_value(0) if self.is_primitive else "null"
        )

    def skip_op(self, version=None, length=None):
        """ return a java stanza that skips an instance of JType in the input ChannelBuffer 'bb'.
            This is used in the Reader implementations for virtual classes (because after the
            discriminator field, the concrete Reader instance will re-read all the fields)
            Currently just delegates to read_op + throws away the result."""
        return self.read_op(version, length)

    def funnel_op(self, version=None, name=None, pub_type=True):
        t = self.pub_type if pub_type else self.priv_type
        return self.get_op("funnel", version, pub_type,
            arguments = dict(name=name),
            default_value =  '$name.putTo(sink)' if not self._is_primitive(pub_type) else "sink.put{}($name)".format(t[0].upper() + t[1:])
        )

    @property
    def is_primitive(self):
        return self._is_primitive()

    def _is_primitive(self, pub_type=True):
        """ return true if the pub_type is a java primitive type (and thus needs
        special treatment, because it doesn't have methods)"""
        t = self.pub_type if pub_type else self.priv_type
        return t in java_primitive_types

    @property
    def is_array(self):
        return self._is_array()

    def _is_array(self, pub_type=True):
        t = self.pub_type if pub_type else self.priv_type
        return t.endswith("[]")

# Create a default mapping for a list type. Type defauls to List<${java_mapping_of_name}>
def gen_enum_jtype(java_name, is_bitmask=False):
    if is_bitmask:
        java_type = "Set<{}>".format(java_name)
        default_value = "ImmutableSet.<{}>of()".format(java_name)
    else:
        java_type = java_name
        default_value = "null"

    serializer = "{}SerializerVer$version".format(java_name)

    return JType(java_type)\
            .op(read="{}.readFrom(bb)".format(serializer),
                write="{}.writeTo(bb, $name)".format(serializer),
                default=default_value,
                funnel="{}.putTo($name, sink)".format(serializer)
               )

def gen_list_jtype(java_base_name):
    # read op assumes the class has a public final static field READER that implements
    # OFMessageReader<$class> i.e., can deserialize an instance of class from a ChannelBuffer
    # write op assumes class implements Writeable
    return JType("List<{}>".format(java_base_name)) \
        .op(
            read= 'ChannelUtils.readList(bb, $length, {}Ver$version.READER)'.format(java_base_name), \
            write='ChannelUtils.writeList(bb, $name)',
            default="ImmutableList.<{}>of()".format(java_base_name),
            funnel='FunnelUtils.putList($name, sink)'
            )

def gen_fixed_length_string_jtype(length):
    return JType('String').op(
              read='ChannelUtils.readFixedLengthString(bb, {})'.format(length),
              write='ChannelUtils.writeFixedLengthString(bb, $name, {})'.format(length),
              default='""',
              funnel='sink.putUnencodedChars($name)'
            )

##### Predefined JType mappings
# FIXME: This list needs to be pruned / cleaned up. Most of these are schematic.

u8 =  JType('short', 'byte') \
        .op(read='U8.f(bb.readByte())', write='bb.writeByte(U8.t($name))', pub_type=True) \
        .op(read='bb.readByte()', write='bb.writeByte($name)', pub_type=False)
u8_list =  JType('List<U8>') \
        .op(read='ChannelUtils.readList(bb, $length, U8.READER)',
            write='ChannelUtils.writeList(bb, $name)',
            default='ImmutableList.<U8>of()',
            funnel='FunnelUtils.putList($name, sink)'
           )
u16 = JType('int', 'short') \
        .op(read='U16.f(bb.readShort())', write='bb.writeShort(U16.t($name))', pub_type=True) \
        .op(read='bb.readShort()', write='bb.writeShort($name)', pub_type=False)
u32 = JType('long', 'int') \
        .op(read='U32.f(bb.readInt())', write='bb.writeInt(U32.t($name))', pub_type=True) \
        .op(read='bb.readInt()', write='bb.writeInt($name)', pub_type=False)
u32_list = JType('List<U32>', 'int[]') \
        .op(
                read='ChannelUtils.readList(bb, $length, U32.READER)',
                write='ChannelUtils.writeList(bb, $name)',
                default="ImmutableList.<U32>of()",
                funnel="FunnelUtils.putList($name, sink)")
u8obj = JType('U8', 'U8') \
        .op(read='U8.of(bb.readByte())', write='bb.writeByte($name.getRaw())', default="U8.ZERO")
u32obj = JType('U32', 'U32') \
        .op(read='U32.of(bb.readInt())', write='bb.writeInt($name.getRaw())', default="U32.ZERO")
u64 = JType('U64', 'U64') \
        .op(read='U64.ofRaw(bb.readLong())', write='bb.writeLong($name.getValue())', default="U64.ZERO")
of_port = JType("OFPort") \
         .op(version=1, read="OFPort.read2Bytes(bb)", write="$name.write2Bytes(bb)", default="OFPort.ANY") \
         .op(version=ANY, read="OFPort.read4Bytes(bb)", write="$name.write4Bytes(bb)", default="OFPort.ANY")
# the same OFPort, but with a default value of ZERO, only for OF10 match
of_port_match_v1 = JType("OFPort") \
         .op(version=1, read="OFPort.read2Bytes(bb)", write="$name.write2Bytes(bb)", default="OFPort.ZERO")
actions_list = gen_list_jtype("OFAction")
instructions_list = gen_list_jtype("OFInstruction")
buckets_list = gen_list_jtype("OFBucket")
port_desc_list = gen_list_jtype("OFPortDesc")
packet_queue_list = gen_list_jtype("OFPacketQueue")
port_desc = JType('OFPortDesc') \
        .op(read='OFPortDescVer$version.READER.readFrom(bb)', \
            write='$name.writeTo(bb)')
octets = JType('byte[]')\
        .op(read='ChannelUtils.readBytes(bb, $length)', \
            write='bb.writeBytes($name)', \
            default="new byte[0]",
            funnel="sink.putBytes($name)"
            );
of_match = JType('Match') \
        .op(read='ChannelUtilsVer$version.readOFMatch(bb)', \
            write='$name.writeTo(bb)',
            default="OFFactoryVer$version.MATCH_WILDCARD_ALL");
group_mod_cmd = JType('OFGroupModCommand', 'short') \
        .op(version=ANY, read="bb.readShort()", write="bb.writeShort($name)")
flow_mod_cmd = JType('OFFlowModCommand', 'short') \
        .op(version=1, read="bb.readShort()", write="bb.writeShort($name)") \
        .op(version=ANY, read="bb.readByte()", write="bb.writeByte($name)")
mac_addr = JType('MacAddress') \
        .op(read="MacAddress.read6Bytes(bb)", \
            write="$name.write6Bytes(bb)",
            default="MacAddress.NONE")

port_name = gen_fixed_length_string_jtype(16)
desc_str = gen_fixed_length_string_jtype(256)
serial_num = gen_fixed_length_string_jtype(32)
table_name = gen_fixed_length_string_jtype(32)
ipv4 = JType("IPv4Address") \
        .op(read="IPv4Address.read4Bytes(bb)", \
            write="$name.write4Bytes(bb)",
            default='IPv4Address.NONE')
ipv6 = JType("IPv6Address") \
        .op(read="IPv6Address.read16Bytes(bb)", \
            write="$name.write16Bytes(bb)",
            default='IPv6Address.NONE')
packetin_reason = gen_enum_jtype("OFPacketInReason")
transport_port = JType("TransportPort")\
        .op(read="TransportPort.read2Bytes(bb)",
            write="$name.write2Bytes(bb)",
            default="TransportPort.NONE")
eth_type = JType("EthType")\
        .op(read="EthType.read2Bytes(bb)",
            write="$name.write2Bytes(bb)",
            default="EthType.NONE")
vlan_vid = JType("VlanVid")\
        .op(version=ANY, read="VlanVid.read2Bytes(bb)", write="$name.write2Bytes(bb)", default="VlanVid.ZERO")
vlan_vid_match = JType("OFVlanVidMatch")\
        .op(version=1, read="OFVlanVidMatch.read2BytesOF10(bb)", write="$name.write2BytesOF10(bb)", default="OFVlanVidMatch.NONE") \
        .op(version=2, read="OFVlanVidMatch.read2BytesOF10(bb)", write="$name.write2BytesOF10(bb)", default="OFVlanVidMatch.NONE") \
        .op(version=ANY, read="OFVlanVidMatch.read2Bytes(bb)", write="$name.write2Bytes(bb)", default="OFVlanVidMatch.NONE")
vlan_pcp = JType("VlanPcp")\
        .op(read="VlanPcp.readByte(bb)",
            write="$name.writeByte(bb)",
            default="VlanPcp.NONE")
ip_dscp = JType("IpDscp")\
        .op(read="IpDscp.readByte(bb)",
            write="$name.writeByte(bb)",
            default="IpDscp.NONE")
ip_ecn = JType("IpEcn")\
        .op(read="IpEcn.readByte(bb)",
            write="$name.writeByte(bb)",
            default="IpEcn.NONE")
ip_proto = JType("IpProtocol")\
        .op(read="IpProtocol.readByte(bb)",
            write="$name.writeByte(bb)",
            default="IpProtocol.NONE")
icmpv4_type = JType("ICMPv4Type")\
        .op(read="ICMPv4Type.readByte(bb)",
            write="$name.writeByte(bb)",
            default="ICMPv4Type.NONE")
icmpv4_code = JType("ICMPv4Code")\
        .op(read="ICMPv4Code.readByte(bb)",
            write="$name.writeByte(bb)",
            default="ICMPv4Code.NONE")
arp_op = JType("ArpOpcode")\
        .op(read="ArpOpcode.read2Bytes(bb)",
            write="$name.write2Bytes(bb)",
            default="ArpOpcode.NONE")
ipv6_flabel = JType("IPv6FlowLabel")\
        .op(read="IPv6FlowLabel.read4Bytes(bb)",
            write="$name.write4Bytes(bb)",
            default="IPv6FlowLabel.NONE")
metadata = JType("OFMetadata")\
        .op(read="OFMetadata.read8Bytes(bb)",
            write="$name.write8Bytes(bb)",
            default="OFMetadata.NONE")
oxm = JType("OFOxm<?>")\
        .op(  read="OFOxmVer$version.READER.readFrom(bb)",
              write="$name.writeTo(bb)")
oxm_list = JType("OFOxmList") \
        .op(
            read= 'OFOxmList.readFrom(bb, $length, OFOxmVer$version.READER)', \
            write='$name.writeTo(bb)',
            default="OFOxmList.EMPTY")
meter_features = JType("OFMeterFeatures")\
        .op(read="OFMeterFeaturesVer$version.READER.readFrom(bb)",
            write="$name.writeTo(bb)")
flow_wildcards = JType("int") \
        .op(read='bb.readInt()',
            write='bb.writeInt($name)',
            default="OFFlowWildcardsSerializerVer$version.ALL_VAL")
table_stats_wildcards = JType("int") \
        .op(read='bb.readInt()',
            write='bb.writeInt($name)')
port_bitmap = JType('OFBitMask128') \
            .op(read='OFBitMask128.read16Bytes(bb)',
                write='$name.write16Bytes(bb)',
                default='OFBitMask128.NONE')
table_id = JType("TableId") \
        .op(read='TableId.readByte(bb)',
            write='$name.writeByte(bb)',
            default='TableId.ALL')
table_id_default_zero = JType("TableId") \
        .op(read='TableId.readByte(bb)',
            write='$name.writeByte(bb)',
            default='TableId.ZERO')
of_version = JType("OFVersion", 'byte') \
            .op(read='bb.readByte()', write='bb.writeByte($name)')

port_speed = JType("PortSpeed")
error_type = JType("OFErrorType")
of_type = JType("OFType", 'byte') \
            .op(read='bb.readByte()', write='bb.writeByte($name)')
action_type= gen_enum_jtype("OFActionType")\
               .set_priv_type("short")\
               .op(read='bb.readShort()', write='bb.writeShort($name)', pub_type=False)
instruction_type = gen_enum_jtype("OFInstructionType")\
               .set_priv_type('short') \
               .op(read='bb.readShort()', write='bb.writeShort($name)', pub_type=False)
buffer_id = JType("OFBufferId") \
            .op(read="OFBufferId.of(bb.readInt())", write="bb.writeInt($name.getInt())", default="OFBufferId.NO_BUFFER")
boolean = JType("boolean", "byte") \
        .op(read='(bb.readByte() != 0)',
            write='bb.writeByte($name ? 1 : 0)',
            default="false")
datapath_id = JType("DatapathId") \
        .op(read='DatapathId.of(bb.readLong())',
            write='bb.writeLong($name.getLong())',
            default='DatapathId.NONE')
action_type_set = JType("Set<OFActionType>") \
        .op(read='ChannelUtilsVer10.readSupportedActions(bb)',
            write='ChannelUtilsVer10.writeSupportedActions(bb, $name)',
            default='ImmutableSet.<OFActionType>of()',
            funnel='ChannelUtilsVer10.putSupportedActionsTo($name, sink)')
of_group = JType("OFGroup") \
         .op(version=ANY, read="OFGroup.read4Bytes(bb)", write="$name.write4Bytes(bb)", default="OFGroup.ALL")
# the outgroup field of of_flow_stats_request has a special default value
of_group_default_any = JType("OFGroup") \
         .op(version=ANY, read="OFGroup.read4Bytes(bb)", write="$name.write4Bytes(bb)", default="OFGroup.ANY")
buffer_id = JType("OFBufferId") \
         .op(read="OFBufferId.of(bb.readInt())", write="bb.writeInt($name.getInt())", default="OFBufferId.NO_BUFFER")
lag_id = JType("LagId") \
         .op(version=ANY, read="LagId.read4Bytes(bb)", write="$name.write4Bytes(bb)", default="LagId.NONE")
vrf = JType("VRF") \
         .op(version=ANY, read="VRF.read4Bytes(bb)", write="$name.write4Bytes(bb)", default="VRF.ZERO")
class_id = JType("ClassId") \
         .op(version=ANY, read="ClassId.read4Bytes(bb)", write="$name.write4Bytes(bb)", default="ClassId.NONE")
boolean_value = JType('OFBooleanValue', 'OFBooleanValue') \
        .op(read='OFBooleanValue.of(bb.readByte() != 0)', write='bb.writeByte($name.getInt())', default="OFBooleanValue.FALSE")

generic_t = JType("T")


default_mtype_to_jtype_convert_map = {
        'uint8_t' : u8,
        'uint16_t' : u16,
        'uint32_t' : u32,
        'uint64_t' : u64,
        'of_port_no_t' : of_port,
        'list(of_action_t)' : actions_list,
        'list(of_instruction_t)' : instructions_list,
        'list(of_bucket_t)': buckets_list,
        'list(of_port_desc_t)' : port_desc_list,
        'list(of_packet_queue_t)' : packet_queue_list,
        'list(of_uint32_t)' : u32_list,
        'list(of_uint8_t)' : u8_list,
        'list(of_oxm_t)' : oxm_list,
        'of_octets_t' : octets,
        'of_match_t': of_match,
        'of_fm_cmd_t': flow_mod_cmd,
        'of_mac_addr_t': mac_addr,
        'of_port_desc_t': port_desc,
        'of_desc_str_t': desc_str,
        'of_serial_num_t': serial_num,
        'of_port_name_t': port_name,
        'of_table_name_t': table_name,
        'of_ipv4_t': ipv4,
        'of_ipv6_t': ipv6,
        'of_wc_bmap_t': flow_wildcards,
        'of_oxm_t': oxm,
        'of_meter_features_t': meter_features,
        'of_bitmap_128_t': port_bitmap
        }

## Map that defines exceptions from the standard loxi->java mapping scheme
# map of {<loxi_class_name> : { <loxi_member_name> : <JType instance> } }
exceptions = {
        'of_packet_in': { 'data' : octets, 'reason': packetin_reason },
        'of_oxm_tcp_src' : { 'value' : transport_port },
        'of_oxm_tcp_src_masked' : { 'value' : transport_port, 'value_mask' : transport_port },
        'of_oxm_tcp_dst' : { 'value' : transport_port },
        'of_oxm_tcp_dst_masked' : { 'value' : transport_port, 'value_mask' : transport_port },
        'of_oxm_udp_src' : { 'value' : transport_port },
        'of_oxm_udp_src_masked' : { 'value' : transport_port, 'value_mask' : transport_port },
        'of_oxm_udp_dst' : { 'value' : transport_port },
        'of_oxm_udp_dst_masked' : { 'value' : transport_port, 'value_mask' : transport_port },
        'of_oxm_sctp_src' : { 'value' : transport_port },
        'of_oxm_sctp_src_masked' : { 'value' : transport_port, 'value_mask' : transport_port },
        'of_oxm_sctp_dst' : { 'value' : transport_port },
        'of_oxm_sctp_dst_masked' : { 'value' : transport_port, 'value_mask' : transport_port },
        'of_oxm_eth_type' : { 'value' : eth_type },
        'of_oxm_eth_type_masked' : { 'value' : eth_type, 'value_mask' : eth_type },
        'of_oxm_vlan_vid' : { 'value' : vlan_vid_match },
        'of_oxm_vlan_vid_masked' : { 'value' : vlan_vid_match, 'value_mask' : vlan_vid_match },
        'of_oxm_vlan_pcp' : { 'value' : vlan_pcp },
        'of_oxm_vlan_pcp_masked' : { 'value' : vlan_pcp, 'value_mask' : vlan_pcp },
        'of_oxm_ip_dscp' : { 'value' : ip_dscp },
        'of_oxm_ip_dscp_masked' : { 'value' : ip_dscp, 'value_mask' : ip_dscp },
        'of_oxm_ip_ecn' : { 'value' : ip_ecn },
        'of_oxm_ip_ecn_masked' : { 'value' : ip_ecn, 'value_mask' : ip_ecn },
        'of_oxm_ip_proto' : { 'value' : ip_proto },
        'of_oxm_ip_proto_masked' : { 'value' : ip_proto, 'value_mask' : ip_proto },
        'of_oxm_icmpv4_type' : { 'value' : icmpv4_type },
        'of_oxm_icmpv4_type_masked' : { 'value' : icmpv4_type, 'value_mask' : icmpv4_type },
        'of_oxm_icmpv4_code' : { 'value' : icmpv4_code },
        'of_oxm_icmpv4_code_masked' : { 'value' : icmpv4_code, 'value_mask' : icmpv4_code },
        'of_oxm_arp_op' : { 'value' : arp_op },
        'of_oxm_arp_op_masked' : { 'value' : arp_op, 'value_mask' : arp_op },
        'of_oxm_arp_spa' : { 'value' : ipv4 },
        'of_oxm_arp_spa_masked' : { 'value' : ipv4, 'value_mask' : ipv4 },
        'of_oxm_arp_tpa' : { 'value' : ipv4 },
        'of_oxm_arp_tpa_masked' : { 'value' : ipv4, 'value_mask' : ipv4 },
        'of_oxm_ipv6_flabel' : { 'value' : ipv6_flabel },
        'of_oxm_ipv6_flabel_masked' : { 'value' : ipv6_flabel, 'value_mask' : ipv6_flabel },
        'of_oxm_metadata' : { 'value' : metadata },
        'of_oxm_metadata_masked' : { 'value' : metadata, 'value_mask' : metadata },

        'of_oxm_icmpv6_code' : { 'value' : u8obj },
        'of_oxm_icmpv6_code_masked' : { 'value' : u8obj, 'value_mask' : u8obj },
        'of_oxm_icmpv6_type' : { 'value' : u8obj },
        'of_oxm_icmpv6_type_masked' : { 'value' : u8obj, 'value_mask' : u8obj },
        'of_oxm_mpls_label' : { 'value' : u32obj },
        'of_oxm_mpls_label_masked' : { 'value' : u32obj, 'value_mask' : u32obj },
        'of_oxm_mpls_tc' : { 'value' : u8obj },
        'of_oxm_mpls_tc_masked' : { 'value' : u8obj, 'value_mask' : u8obj },

        'of_oxm_bsn_in_ports_128' : { 'value': port_bitmap },
        'of_oxm_bsn_in_ports_128_masked' : { 'value': port_bitmap, 'value_mask': port_bitmap },

        'of_oxm_bsn_lag_id' : { 'value' : lag_id },
        'of_oxm_bsn_lag_id_masked' : { 'value' : lag_id, 'value_mask' : lag_id },

        'of_oxm_bsn_vrf' : { 'value' : vrf },
        'of_oxm_bsn_vrf_masked' : { 'value' : vrf, 'value_mask' : vrf },

        'of_oxm_bsn_global_vrf_allowed' : { 'value' : boolean_value },
        'of_oxm_bsn_global_vrf_allowed_masked' : { 'value' : boolean_value, 'value_mask' : boolean_value },

        'of_oxm_bsn_l3_interface_class_id' : { 'value' : class_id },
        'of_oxm_bsn_l3_interface_class_id_masked' : { 'value' : class_id, 'value_mask' : class_id },

        'of_oxm_bsn_l3_src_class_id' : { 'value' : class_id },
        'of_oxm_bsn_l3_src_class_id_masked' : { 'value' : class_id, 'value_mask' : class_id },

        'of_oxm_bsn_l3_dst_class_id' : { 'value' : class_id },
        'of_oxm_bsn_l3_dst_class_id_masked' : { 'value' : class_id, 'value_mask' : class_id },

        'of_table_stats_entry': { 'wildcards': table_stats_wildcards },
        'of_match_v1': { 'vlan_vid' : vlan_vid_match, 'vlan_pcp': vlan_pcp,
                'eth_type': eth_type, 'ip_dscp': ip_dscp, 'ip_proto': ip_proto,
                'tcp_src': transport_port, 'tcp_dst': transport_port,
                'in_port': of_port_match_v1
                },
        'of_bsn_set_l2_table_request': { 'l2_table_enable': boolean },
        'of_bsn_set_l2_table_reply': { 'l2_table_enable': boolean },
        'of_bsn_set_pktin_suppression_request': { 'enabled': boolean },
        'of_flow_stats_request': { 'out_group': of_group_default_any },

        'of_action_bsn_mirror': { 'dest_port': of_port },
        'of_action_push_mpls': { 'ethertype': eth_type },
        'of_action_push_pbb': { 'ethertype': eth_type },
        'of_action_push_vlan': { 'ethertype': eth_type },
        'of_action_pop_mpls': { 'ethertype': eth_type },
        'of_action_set_nw_dst': { 'nw_addr': ipv4 },
        'of_action_set_nw_ecn': { 'nw_ecn': ip_ecn },
        'of_action_set_nw_src': { 'nw_addr': ipv4 },
        'of_action_set_tp_dst': { 'tp_port': transport_port },
        'of_action_set_tp_src': { 'tp_port': transport_port },
        'of_action_set_vlan_pcp': { 'vlan_pcp': vlan_pcp },
        'of_action_set_vlan_vid': { 'vlan_vid': vlan_vid },

        'of_group_mod' : { 'command' : group_mod_cmd },
        'of_group_add' : { 'command' : group_mod_cmd },
        'of_group_modify' : { 'command' : group_mod_cmd },
        'of_group_delete' : { 'command' : group_mod_cmd },

        'of_bucket' : { 'watch_group': of_group },
}


@memoize
def enum_java_types():
    enum_types = {}
    for enum in loxi_globals.unified.enums:
        java_name = name_c_to_caps_camel(re.sub(r'_t$', "", enum.name))
        enum_types[enum.name] = gen_enum_jtype(java_name, enum.is_bitmask)
    return enum_types

def make_match_field_jtype(sub_type_name="?"):
    return JType("MatchField<{}>".format(sub_type_name))

def make_oxm_jtype(sub_type_name="?"):
    return JType("OFOxm<{}>".format(sub_type_name))

def list_cname_to_java_name(c_type):
    m = re.match(r'list\(of_([a-zA-Z_]+)_t\)', c_type)
    if not m:
        raise Exception("Not a recgonized standard list type declaration: %s" % c_type)
    base_name = m.group(1)
<<<<<<< HEAD
    java_base_name = name_c_to_caps_camel(base_name)

    # read op assumes the class has a public final static field READER that implements
    # OFMessageReader<$class> i.e., can deserialize an instance of class from a ChannelBuffer
    # write op assumes class implements Writeable
    return JType("List<OF{}>".format(java_base_name)) \
        .op(
            read= 'ChannelUtils.readList(bb, $length, OF{}Ver$version.READER)'.format(java_base_name), \
            write='ChannelUtils.writeList(bb, $name)',
            default="ImmutableList.<OF{}>of()".format(java_base_name)
            )

=======
    return "OF" + name_c_to_caps_camel(base_name)
>>>>>>> d815ddb5

#### main entry point for conversion of LOXI types (c_types) Java types.
# FIXME: This badly needs a refactoring

def convert_to_jtype(obj_name, field_name, c_type):
    """ Convert from a C type ("uint_32") to a java type ("U32")
    and return a JType object with the size, internal type, and marshalling functions"""
    if obj_name in exceptions and field_name in exceptions[obj_name]:
        return exceptions[obj_name][field_name]
    elif ( obj_name == "of_header" or loxi_utils.class_is_message(obj_name)) and field_name == "type" and c_type == "uint8_t":
        return of_type
    elif field_name == "type" and re.match(r'of_action.*', obj_name):
        return action_type
    elif field_name == "err_type":
        return JType("OFErrorType", 'short') \
            .op(read='bb.readShort()', write='bb.writeShort($name)')
    elif field_name == "stats_type":
        return JType("OFStatsType", 'short') \
            .op(read='bb.readShort()', write='bb.writeShort($name)')
    elif field_name == "type" and re.match(r'of_instruction.*', obj_name):
        return instruction_type
    elif obj_name in ("of_flow_add", "of_flow_modify", "of_flow_modify_strict", "of_delete_strict") and  field_name == "table_id" and c_type == "uint8_t":
        return table_id_default_zero
    elif field_name == "table_id" and c_type == "uint8_t":
        return table_id
    elif field_name == "version" and c_type == "uint8_t":
        return of_version
    elif field_name == "buffer_id" and c_type == "uint32_t":
        return buffer_id
    elif field_name == "group_id" and c_type == "uint32_t":
        return of_group
    elif field_name == 'datapath_id':
        return datapath_id
    elif field_name == 'actions' and obj_name == 'of_features_reply':
        return action_type_set
    elif c_type in default_mtype_to_jtype_convert_map:
        return default_mtype_to_jtype_convert_map[c_type]
    elif re.match(r'list\(of_([a-zA-Z_]+)_t\)', c_type):
        return gen_list_jtype(list_cname_to_java_name(c_type))
    elif c_type in enum_java_types():
        return enum_java_types()[c_type]
    else:
        print "WARN: Couldn't find java type conversion for '%s' in %s:%s" % (c_type, obj_name, field_name)
        jtype = name_c_to_caps_camel(re.sub(r'_t$', "", c_type))
        return JType(jtype)


#### Enum specific wiretype definitions
enum_wire_types = {
        "uint8_t": JType("byte").op(read="bb.readByte()", write="bb.writeByte($name)"),
        "uint16_t": JType("short").op(read="bb.readShort()", write="bb.writeShort($name)"),
        "uint32_t": JType("int").op(read="bb.readInt()", write="bb.writeInt($name)"),
        "uint64_t": JType("long").op(read="bb.readLong()", write="bb.writeLong($name)"),
}

def convert_enum_wire_type_to_jtype(wire_type):
    return enum_wire_types[wire_type]<|MERGE_RESOLUTION|>--- conflicted
+++ resolved
@@ -634,22 +634,7 @@
     if not m:
         raise Exception("Not a recgonized standard list type declaration: %s" % c_type)
     base_name = m.group(1)
-<<<<<<< HEAD
-    java_base_name = name_c_to_caps_camel(base_name)
-
-    # read op assumes the class has a public final static field READER that implements
-    # OFMessageReader<$class> i.e., can deserialize an instance of class from a ChannelBuffer
-    # write op assumes class implements Writeable
-    return JType("List<OF{}>".format(java_base_name)) \
-        .op(
-            read= 'ChannelUtils.readList(bb, $length, OF{}Ver$version.READER)'.format(java_base_name), \
-            write='ChannelUtils.writeList(bb, $name)',
-            default="ImmutableList.<OF{}>of()".format(java_base_name)
-            )
-
-=======
     return "OF" + name_c_to_caps_camel(base_name)
->>>>>>> d815ddb5
 
 #### main entry point for conversion of LOXI types (c_types) Java types.
 # FIXME: This badly needs a refactoring
