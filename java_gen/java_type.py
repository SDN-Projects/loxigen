--- conflicted
+++ resolved
@@ -500,16 +500,11 @@
         'of_table_stats_entry': { 'wildcards': table_stats_wildcards },
         'of_match_v1': { 'vlan_vid' : vlan_vid, 'vlan_pcp': vlan_pcp,
                 'eth_type': eth_type, 'ip_dscp': ip_dscp, 'ip_proto': ip_proto,
-<<<<<<< HEAD
-                'tcp_src': transport_port, 'tcp_dst': transport_port
+                'tcp_src': transport_port, 'tcp_dst': transport_port,
+                'in_port': of_port_match_v1
                 },
         'of_bsn_set_l2_table_request': { 'l2_table_enable': boolean },
         'of_bsn_set_l2_table_reply': { 'l2_table_enable': boolean },
-=======
-                'tcp_src': transport_port, 'tcp_dst': transport_port,
-                'in_port': of_port_match_v1
-                }
->>>>>>> f6645567
 }
 
 
@@ -585,14 +580,8 @@
     elif field_name == "table_id" and c_type == "uint8_t":
         return table_id
     elif field_name == "version" and c_type == "uint8_t":
-<<<<<<< HEAD
-        return JType("OFVersion", 'byte') \
-            .op(read='bb.readByte()', write='bb.writeByte($name)')
-    elif field_name == "buffer_id":
-=======
         return of_version
     elif field_name == "buffer_id" and c_type == "uint32_t":
->>>>>>> f6645567
         return JType("OFBufferId") \
             .op(read="OFBufferId.of(bb.readInt())", write="bb.writeInt($name.getInt())", default="OFBufferId.NO_BUFFER")
     elif field_name == 'datapath_id':
