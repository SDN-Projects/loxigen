//:: from generic_utils import OrderedSet
//:: from java_gen.java_model import model
    @Override
    public <F extends OFValueType<F>> F get(MatchField<F> field)
            throws UnsupportedOperationException {
        if (!supports(field))
            throw new UnsupportedOperationException("OFMatchV3Ver13 does not support matching on field " + field.getName());

        OFOxm<F> oxm = this.oxmList.get(field);

        if (oxm == null || !field.arePrerequisitesOK(this))
            return null;

        return oxm.getValue();
    }

    @Override
    public <F extends OFValueType<F>> Masked<F> getMasked(MatchField<F> field)
            throws UnsupportedOperationException {
        if (!supportsMasked(field))
            throw new UnsupportedOperationException("OFMatchV3Ver13 does not support masked matching on field " + field.getName());

        OFOxm<F> oxm = this.oxmList.get(field);

        if (oxm == null || !field.arePrerequisitesOK(this))
            return null;

        if (oxm.getMask() == null)
            return null;

        // TODO: Make OfOxm extend Masked and just return the OXM?
        return Masked.of(oxm.getValue(), oxm.getMask());
    }

    private static boolean supportsField(MatchField<?> field) {
        switch (field.id) {
<<<<<<< HEAD
            case IN_PORT:
            case IN_PHY_PORT:
            case METADATA:
            case ETH_DST:
            case ETH_SRC:
            case ETH_TYPE:
            case VLAN_VID:
            case VLAN_PCP:
            case IP_DSCP:
            case IP_ECN:
            case IP_PROTO:
            case IPV4_SRC:
            case IPV4_DST:
            case TCP_SRC:
            case TCP_DST:
            case UDP_SRC:
            case UDP_DST:
            case SCTP_SRC:
            case SCTP_DST:
            case ICMPV4_TYPE:
            case ICMPV4_CODE:
            case ARP_OP:
            case ARP_SPA:
            case ARP_TPA:
            case ARP_SHA:
            case ARP_THA:
            case IPV6_SRC:
            case IPV6_DST:
            case IPV6_FLABEL:
            case BSN_IN_PORTS_128:
=======
            //:: for id_constant in sorted(set(id_constant for _, id_constant, _ in model.oxm_map.values())):
            case ${id_constant}:
            //:: #endfor
>>>>>>> d815ddb5
                return true;
            default:
                return false;
        }
    }

    @Override
    public boolean supports(MatchField<?> field) {
        return supportsField(field);
    }

    @Override
    public boolean supportsMasked(MatchField<?> field) {
        return supportsField(field);
    }

    @Override
    public boolean isExact(MatchField<?> field) {
        if (!supports(field))
            throw new UnsupportedOperationException("OFMatchV3Ver13 does not support matching on field " + field.getName());

        OFOxm<?> oxm = this.oxmList.get(field);

        return oxm != null && !oxm.isMasked();
    }

    @Override
    public boolean isFullyWildcarded(MatchField<?> field) {
        if (!supports(field))
            throw new UnsupportedOperationException("OFMatchV3Ver13 does not support matching on field " + field.getName());

        OFOxm<?> oxm = this.oxmList.get(field);

        return oxm == null;
    }

    @Override
    public boolean isPartiallyMasked(MatchField<?> field) {
        if (!supports(field))
            throw new UnsupportedOperationException("OFMatchV3Ver13 does not support matching on field " + field.getName());

        OFOxm<?> oxm = this.oxmList.get(field);

        return oxm != null && oxm.isMasked();
    }

    private class MatchFieldIterator extends UnmodifiableIterator<MatchField<?>> {
        private Iterator<OFOxm<?>> oxmIterator;

        MatchFieldIterator() {
            oxmIterator = oxmList.iterator();
        }

        @Override
        public boolean hasNext() {
            return oxmIterator.hasNext();
        }

        @Override
        public MatchField<?> next() {
            OFOxm<?> next = oxmIterator.next();
            return next.getMatchField();
        }
    }

    @Override
    public Iterable<MatchField<?>> getMatchFields() {
        return new Iterable<MatchField<?>>() {
            public Iterator<MatchField<?>> iterator() {
                return new MatchFieldIterator();
            }
        };
    }<|MERGE_RESOLUTION|>--- conflicted
+++ resolved
@@ -34,42 +34,9 @@
 
     private static boolean supportsField(MatchField<?> field) {
         switch (field.id) {
-<<<<<<< HEAD
-            case IN_PORT:
-            case IN_PHY_PORT:
-            case METADATA:
-            case ETH_DST:
-            case ETH_SRC:
-            case ETH_TYPE:
-            case VLAN_VID:
-            case VLAN_PCP:
-            case IP_DSCP:
-            case IP_ECN:
-            case IP_PROTO:
-            case IPV4_SRC:
-            case IPV4_DST:
-            case TCP_SRC:
-            case TCP_DST:
-            case UDP_SRC:
-            case UDP_DST:
-            case SCTP_SRC:
-            case SCTP_DST:
-            case ICMPV4_TYPE:
-            case ICMPV4_CODE:
-            case ARP_OP:
-            case ARP_SPA:
-            case ARP_TPA:
-            case ARP_SHA:
-            case ARP_THA:
-            case IPV6_SRC:
-            case IPV6_DST:
-            case IPV6_FLABEL:
-            case BSN_IN_PORTS_128:
-=======
             //:: for id_constant in sorted(set(id_constant for _, id_constant, _ in model.oxm_map.values())):
             case ${id_constant}:
             //:: #endfor
->>>>>>> d815ddb5
                 return true;
             default:
                 return false;
@@ -142,4 +109,4 @@
                 return new MatchFieldIterator();
             }
         };
-    }+    }
