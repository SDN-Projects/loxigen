--- conflicted
+++ resolved
@@ -6,11 +6,6 @@
 /**
  * Base interface of all OpenFlow objects (e.g., messages, actions, stats, etc.)
  */
-<<<<<<< HEAD
-public interface OFObject extends Writeable {
+public interface OFObject extends Writeable, PrimitiveSinkable {
     OFVersion getVersionLoxi();
-=======
-public interface OFObject extends Writeable, PrimitiveSinkable {
-    OFVersion getVersion();
->>>>>>> d815ddb5
 }