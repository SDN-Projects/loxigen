package org.projectfloodlight.openflow.protocol;

import java.util.EnumMap;
import java.util.Iterator;
import java.util.Map;

import org.jboss.netty.buffer.ChannelBuffer;
import org.projectfloodlight.openflow.exceptions.OFParseError;
import org.projectfloodlight.openflow.protocol.match.MatchField;
import org.projectfloodlight.openflow.protocol.match.MatchFields;
import org.projectfloodlight.openflow.protocol.oxm.OFOxm;
import org.projectfloodlight.openflow.types.OFValueType;
import org.projectfloodlight.openflow.types.PrimitiveSinkable;
import org.projectfloodlight.openflow.util.ChannelUtils;
import org.slf4j.Logger;
import org.slf4j.LoggerFactory;

import com.google.common.base.Objects;
import com.google.common.collect.ImmutableMap;
import com.google.common.hash.PrimitiveSink;

public class OFOxmList implements Iterable<OFOxm<?>>, Writeable, PrimitiveSinkable {
    private static final Logger logger = LoggerFactory.getLogger(OFOxmList.class);

<<<<<<< HEAD
public class OFOxmList implements Iterable<OFOxm<?>>, Writeable {
    private static final Logger logger = LoggerFactory.getLogger(OFOxmList.class);

=======
>>>>>>> d815ddb5
    private final Map<MatchFields, OFOxm<?>> oxmMap;

    public final static OFOxmList EMPTY = new OFOxmList(ImmutableMap.<MatchFields, OFOxm<?>>of());

    private OFOxmList(Map<MatchFields, OFOxm<?>> oxmMap) {
        this.oxmMap = oxmMap;
    }

    @SuppressWarnings("unchecked")
    public <T extends OFValueType<T>> OFOxm<T> get(MatchField<T> matchField) {
        return (OFOxm<T>) oxmMap.get(matchField.id);
    }

    public static class Builder {
        private final Map<MatchFields, OFOxm<?>> oxmMap;

        public Builder() {
            oxmMap = new EnumMap<MatchFields, OFOxm<?>>(MatchFields.class);
        }

        public Builder(EnumMap<MatchFields, OFOxm<?>> oxmMap) {
            this.oxmMap = oxmMap;
        }

        public <T extends OFValueType<T>> void set(OFOxm<T> oxm) {
            oxmMap.put(oxm.getMatchField().id, oxm);
        }

        public <T extends OFValueType<T>> void unset(MatchField<T> matchField) {
            oxmMap.remove(matchField.id);
        }

        public OFOxmList build() {
            return OFOxmList.ofList(oxmMap.values());
        }
    }

    @Override
    public Iterator<OFOxm<?>> iterator() {
        return oxmMap.values().iterator();
    }

    public static OFOxmList ofList(Iterable<OFOxm<?>> oxmList) {
        Map<MatchFields, OFOxm<?>> map = new EnumMap<MatchFields, OFOxm<?>>(
                MatchFields.class);
        for (OFOxm<?> o : oxmList) {
            OFOxm<?> canonical = o.getCanonical();

            if(logger.isDebugEnabled() && !Objects.equal(o, canonical)) {
                logger.debug("OFOxmList: normalized non-canonical OXM {} to {}", o, canonical);
            }

            if(canonical != null)
                map.put(canonical.getMatchField().id, canonical);

        }
        return new OFOxmList(map);
    }

    public static OFOxmList of(OFOxm<?>... oxms) {
        Map<MatchFields, OFOxm<?>> map = new EnumMap<MatchFields, OFOxm<?>>(
                MatchFields.class);
        for (OFOxm<?> o : oxms) {
            OFOxm<?> canonical = o.getCanonical();

            if(logger.isDebugEnabled() && !Objects.equal(o, canonical)) {
                logger.debug("OFOxmList: normalized non-canonical OXM {} to {}", o, canonical);
            }

            if(canonical != null)
                map.put(canonical.getMatchField().id, canonical);
        }
        return new OFOxmList(map);
    }

    public static OFOxmList readFrom(ChannelBuffer bb, int length,
            OFMessageReader<OFOxm<?>> reader) throws OFParseError {
        return ofList(ChannelUtils.readList(bb, length, reader));
    }

    @Override
    public void writeTo(ChannelBuffer bb) {
        for (OFOxm<?> o : this) {
            o.writeTo(bb);
        }
    }

    public OFOxmList.Builder createBuilder() {
        return new OFOxmList.Builder(new EnumMap<MatchFields, OFOxm<?>>(oxmMap));
    }

    @Override
    public int hashCode() {
        final int prime = 31;
        int result = 1;
        result = prime * result + ((oxmMap == null) ? 0 : oxmMap.hashCode());
        return result;
    }

    @Override
    public boolean equals(Object obj) {
        if (this == obj)
            return true;
        if (obj == null)
            return false;
        if (getClass() != obj.getClass())
            return false;
        OFOxmList other = (OFOxmList) obj;
        if (oxmMap == null) {
            if (other.oxmMap != null)
                return false;
        } else if (!oxmMap.equals(other.oxmMap))
            return false;
        return true;
    }

    @Override
    public String toString() {
        return "OFOxmList" + oxmMap;
    }

    @Override
    public void putTo(PrimitiveSink sink) {
        for (OFOxm<?> o : this) {
            o.putTo(sink);
        }
    }


}<|MERGE_RESOLUTION|>--- conflicted
+++ resolved
@@ -22,12 +22,6 @@
 public class OFOxmList implements Iterable<OFOxm<?>>, Writeable, PrimitiveSinkable {
     private static final Logger logger = LoggerFactory.getLogger(OFOxmList.class);
 
-<<<<<<< HEAD
-public class OFOxmList implements Iterable<OFOxm<?>>, Writeable {
-    private static final Logger logger = LoggerFactory.getLogger(OFOxmList.class);
-
-=======
->>>>>>> d815ddb5
     private final Map<MatchFields, OFOxm<?>> oxmMap;
 
     public final static OFOxmList EMPTY = new OFOxmList(ImmutableMap.<MatchFields, OFOxm<?>>of());
