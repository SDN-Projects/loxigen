--- conflicted
+++ resolved
@@ -3,29 +3,18 @@
 import org.projectfloodlight.openflow.annotations.Immutable;
 import org.projectfloodlight.openflow.util.HexString;
 
-<<<<<<< HEAD
-=======
 import com.google.common.hash.PrimitiveSink;
 import com.google.common.primitives.Longs;
->>>>>>> d815ddb5
 import com.google.common.primitives.UnsignedLongs;
 
 /**
  * Abstraction of a datapath ID that can be set and/or accessed as either a
-<<<<<<< HEAD
- * long value or a colon-separated string.
- *
- * @author Rob Vaterlaus <rob.vaterlaus@bigswitch.com>
- */
-public class DatapathId implements Comparable<DatapathId> {
-=======
  * long value or a colon-separated string. Immutable
  *
  * @author Rob Vaterlaus <rob.vaterlaus@bigswitch.com>
  */
 @Immutable
 public class DatapathId implements PrimitiveSinkable, Comparable<DatapathId> {
->>>>>>> d815ddb5
 
     public static final DatapathId NONE = new DatapathId(0);
 
@@ -87,14 +76,11 @@
     }
 
     @Override
-<<<<<<< HEAD
-=======
     public void putTo(PrimitiveSink sink) {
         sink.putLong(rawValue);
     }
 
     @Override
->>>>>>> d815ddb5
     public int compareTo(DatapathId o) {
         return UnsignedLongs.compare(rawValue, o.rawValue);
     }
