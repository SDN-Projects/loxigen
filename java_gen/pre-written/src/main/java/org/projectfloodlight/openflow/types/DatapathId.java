--- conflicted
+++ resolved
@@ -2,11 +2,8 @@
 
 import org.projectfloodlight.openflow.util.HexString;
 
-<<<<<<< HEAD
 import com.google.common.hash.PrimitiveSink;
-=======
 import com.google.common.primitives.UnsignedLongs;
->>>>>>> 71164355
 
 /**
  * Abstraction of a datapath ID that can be set and/or accessed as either a
@@ -14,11 +11,7 @@
  *
  * @author Rob Vaterlaus <rob.vaterlaus@bigswitch.com>
  */
-<<<<<<< HEAD
-public class DatapathId implements PrimitiveSinkable {
-=======
-public class DatapathId implements Comparable<DatapathId> {
->>>>>>> 71164355
+public class DatapathId implements PrimitiveSinkable, Comparable<DatapathId> {
 
     public static final DatapathId NONE = new DatapathId(0);
 
@@ -72,12 +65,11 @@
     }
 
     @Override
-<<<<<<< HEAD
     public void putTo(PrimitiveSink sink) {
         sink.putLong(rawValue);
-=======
+    }
+
     public int compareTo(DatapathId o) {
         return UnsignedLongs.compare(rawValue, o.rawValue);
->>>>>>> 71164355
     }
 }